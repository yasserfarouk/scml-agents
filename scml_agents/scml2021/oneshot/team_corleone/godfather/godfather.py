--- conflicted
+++ resolved
@@ -60,10 +60,6 @@
 # from mpl_toolkits.mplot3d import Axes3D
 
 __all__ = [
-<<<<<<< HEAD
-        # "GodfatherAgent",
-=======
->>>>>>> 2bf2566f
         "MinDisagreementGodfatherAgent",
         "MinEmpiricalGodfatherAgent",
         "AspirationUniformGodfatherAgent",
